--- conflicted
+++ resolved
@@ -100,19 +100,6 @@
 """
 ).format(DATENSCHUTZ=os.environ['DATENSCHUTZ'], IMPRESSUM=os.environ['IMPRESSUM'])
 
-<<<<<<< HEAD
-st.markdown(md_msg)
-
-# st.markdown(
-#     f"""
-#     This portal is an open-source app to allow users to chat with several chatbot experts from OpenAI's ChatGPT.
-#
-#     **👈 Login on the sidebar** to enter the chat area!
-#     ### Want to learn more about your rights as an user for this app?
-#     - Check out the [Datenschutz]({os.environ['DATENSCHUTZ']})
-#     - Check out the [Impressum]({os.environ['IMPRESSUM']})
-# """
-# )
 
 # First check if there's a session already started
 # if not cookies.get("session"):
@@ -120,10 +107,6 @@
 #     # If no session, then check password
 #     if not check_password():
 #         st.stop()
-=======
-
-# First check if there's a session already started
-if not cookies.get("session"):
 
     # If no session, then check password
     if not check_password():
@@ -133,7 +116,6 @@
         # Save cookie for the session. Use username as value, maybe it's useful at some point
         cookies["session"] = st.session_state.username
         cookies.save()
->>>>>>> db4614d5
 
 st.sidebar.success("Logged in!")
 # Wait a bit before redirecting
